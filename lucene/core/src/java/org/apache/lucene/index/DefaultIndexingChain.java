package org.apache.lucene.index;

/*
 * Licensed to the Apache Software Foundation (ASF) under one or more
 * contributor license agreements.  See the NOTICE file distributed with
 * this work for additional information regarding copyright ownership.
 * The ASF licenses this file to You under the Apache License, Version 2.0
 * (the "License"); you may not use this file except in compliance with
 * the License.  You may obtain a copy of the License at
 *
 *     http://www.apache.org/licenses/LICENSE-2.0
 *
 * Unless required by applicable law or agreed to in writing, software
 * distributed under the License is distributed on an "AS IS" BASIS,
 * WITHOUT WARRANTIES OR CONDITIONS OF ANY KIND, either express or implied.
 * See the License for the specific language governing permissions and
 * limitations under the License.
 */

import java.io.IOException;
import java.util.Arrays;
import java.util.HashMap;
import java.util.Map;

import org.apache.lucene.analysis.TokenStream;
import org.apache.lucene.analysis.tokenattributes.TermToBytesRefAttribute;
import org.apache.lucene.codecs.DocValuesConsumer;
import org.apache.lucene.codecs.DocValuesFormat;
import org.apache.lucene.codecs.NormsConsumer;
import org.apache.lucene.codecs.NormsFormat;
import org.apache.lucene.codecs.StoredFieldsWriter;
import org.apache.lucene.search.similarities.Similarity;
import org.apache.lucene.store.IOContext;
import org.apache.lucene.util.ArrayUtil;
import org.apache.lucene.util.BytesRef;
import org.apache.lucene.util.BytesRefHash.MaxBytesLengthExceededException;
import org.apache.lucene.util.Counter;
import org.apache.lucene.util.IOUtils;
import org.apache.lucene.util.RamUsageEstimator;

/** Default general purpose indexing chain, which handles
 *  indexing all types of fields. */
final class DefaultIndexingChain extends DocConsumer {
  final Counter bytesUsed;
  final DocumentsWriterPerThread.DocState docState;
  final DocumentsWriterPerThread docWriter;
  final FieldInfos.Builder fieldInfos;

  // Writes postings and term vectors:
  final TermsHash termsHash;

  // lazy init:
  private StoredFieldsWriter storedFieldsWriter;
  private int lastStoredDocID; 

  // NOTE: I tried using Hash Map<String,PerField>
  // but it was ~2% slower on Wiki and Geonames with Java
  // 1.7.0_25:
  private PerField[] fieldHash = new PerField[2];
  private int hashMask = 1;

  private int totalFieldCount;
  private long nextFieldGen;

  // Holds fields seen in each document
  private PerField[] fields = new PerField[1];

  public DefaultIndexingChain(DocumentsWriterPerThread docWriter) throws IOException {
    this.docWriter = docWriter;
    this.fieldInfos = docWriter.getFieldInfosBuilder();
    this.docState = docWriter.docState;
    this.bytesUsed = docWriter.bytesUsed;

    TermsHash termVectorsWriter = new TermVectorsConsumer(docWriter);
    termsHash = new FreqProxTermsWriter(docWriter, termVectorsWriter);
  }
  
  // TODO: can we remove this lazy-init / make cleaner / do it another way...? 
  private void initStoredFieldsWriter() throws IOException {
    if (storedFieldsWriter == null) {
      storedFieldsWriter = docWriter.codec.storedFieldsFormat().fieldsWriter(docWriter.directory, docWriter.getSegmentInfo(), IOContext.DEFAULT);
    }
  }

  @Override
  public void flush(SegmentWriteState state) throws IOException {

    // NOTE: caller (DocumentsWriterPerThread) handles
    // aborting on any exception from this method

    int numDocs = state.segmentInfo.getDocCount();

    writeNorms(state);
    writeDocValues(state);
    
    // its possible all docs hit non-aborting exceptions...
    initStoredFieldsWriter();
    fillStoredFields(numDocs);
    storedFieldsWriter.finish(state.fieldInfos, numDocs);
    storedFieldsWriter.close();

    Map<String,TermsHashPerField> fieldsToFlush = new HashMap<>();
    for (int i=0;i<fieldHash.length;i++) {
      PerField perField = fieldHash[i];
      while (perField != null) {
        if (perField.invertState != null) {
          fieldsToFlush.put(perField.fieldInfo.name, perField.termsHashPerField);
        }
        perField = perField.next;
      }
    }

    termsHash.flush(fieldsToFlush, state);

    // Important to save after asking consumer to flush so
    // consumer can alter the FieldInfo* if necessary.  EG,
    // FreqProxTermsWriter does this with
    // FieldInfo.storePayload.
    docWriter.codec.fieldInfosFormat().write(state.directory, state.segmentInfo, "", state.fieldInfos, IOContext.DEFAULT);
  }

  /** Writes all buffered doc values (called from {@link #flush}). */
  private void writeDocValues(SegmentWriteState state) throws IOException {
    int docCount = state.segmentInfo.getDocCount();
    DocValuesConsumer dvConsumer = null;
    boolean success = false;
    try {
      for (int i=0;i<fieldHash.length;i++) {
        PerField perField = fieldHash[i];
        while (perField != null) {
          if (perField.docValuesWriter != null) {
            if (perField.fieldInfo.getDocValuesType() == DocValuesType.NONE) {
              // BUG
              throw new AssertionError("segment=" + state.segmentInfo + ": field=\"" + perField.fieldInfo.name + "\" has no docValues but wrote them");
            }
            if (dvConsumer == null) {
              // lazy init
              DocValuesFormat fmt = state.segmentInfo.getCodec().docValuesFormat();
              dvConsumer = fmt.fieldsConsumer(state);
            }

            perField.docValuesWriter.finish(docCount);
            perField.docValuesWriter.flush(state, dvConsumer);
            perField.docValuesWriter = null;
          } else if (perField.fieldInfo.getDocValuesType() != DocValuesType.NONE) {
            // BUG
            throw new AssertionError("segment=" + state.segmentInfo + ": field=\"" + perField.fieldInfo.name + "\" has docValues but did not write them");
          }
          perField = perField.next;
        }
      }

      // TODO: catch missing DV fields here?  else we have
      // null/"" depending on how docs landed in segments?
      // but we can't detect all cases, and we should leave
      // this behavior undefined. dv is not "schemaless": its column-stride.
      success = true;
    } finally {
      if (success) {
        IOUtils.close(dvConsumer);
      } else {
        IOUtils.closeWhileHandlingException(dvConsumer);
      }
    }

    if (state.fieldInfos.hasDocValues() == false) {
      if (dvConsumer != null) {
        // BUG
        throw new AssertionError("segment=" + state.segmentInfo + ": fieldInfos has no docValues but wrote them");
      }
    } else if (dvConsumer == null) {
      // BUG
      throw new AssertionError("segment=" + state.segmentInfo + ": fieldInfos has docValues but did not wrote them");
    }
  }

  /** Catch up for all docs before us that had no stored
   *  fields, or hit non-aborting exceptions before writing
   *  stored fields. */
  private void fillStoredFields(int docID) throws IOException {
    while (lastStoredDocID < docID) {
      startStoredFields();
      finishStoredFields();
    }
  }

  private void writeNorms(SegmentWriteState state) throws IOException {
    boolean success = false;
    NormsConsumer normsConsumer = null;
    try {
      if (state.fieldInfos.hasNorms()) {
        NormsFormat normsFormat = state.segmentInfo.getCodec().normsFormat();
        assert normsFormat != null;
        normsConsumer = normsFormat.normsConsumer(state);

        for (FieldInfo fi : state.fieldInfos) {
          PerField perField = getPerField(fi.name);
          assert perField != null;

          // we must check the final value of omitNorms for the fieldinfo: it could have 
          // changed for this field since the first time we added it.
          if (fi.omitsNorms() == false && fi.getIndexOptions() != IndexOptions.NONE) {
            assert perField.norms != null: "field=" + fi.name;
            perField.norms.finish(state.segmentInfo.getDocCount());
            perField.norms.flush(state, normsConsumer);
          }
        }
      }
      success = true;
    } finally {
      if (success) {
        IOUtils.close(normsConsumer);
      } else {
        IOUtils.closeWhileHandlingException(normsConsumer);
      }
    }
  }

  @Override
  public void abort() {
    try {
      // E.g. close any open files in the stored fields writer:
      storedFieldsWriter.abort();
    } catch (Throwable t) {
    }

    try {
      // E.g. close any open files in the term vectors writer:
      termsHash.abort();
    } catch (Throwable t) {
    }

    Arrays.fill(fieldHash, null);
  }  

  private void rehash() {
    int newHashSize = (fieldHash.length*2);
    assert newHashSize > fieldHash.length;

    PerField newHashArray[] = new PerField[newHashSize];

    // Rehash
    int newHashMask = newHashSize-1;
    for(int j=0;j<fieldHash.length;j++) {
      PerField fp0 = fieldHash[j];
      while(fp0 != null) {
        final int hashPos2 = fp0.fieldInfo.name.hashCode() & newHashMask;
        PerField nextFP0 = fp0.next;
        fp0.next = newHashArray[hashPos2];
        newHashArray[hashPos2] = fp0;
        fp0 = nextFP0;
      }
    }

    fieldHash = newHashArray;
    hashMask = newHashMask;
  }

  /** Calls StoredFieldsWriter.startDocument, aborting the
   *  segment if it hits any exception. */
  private void startStoredFields() throws IOException {
    boolean success = false;
    try {
      initStoredFieldsWriter();
      storedFieldsWriter.startDocument();
      success = true;
    } finally {
      if (success == false) {
        docWriter.setAborting();        
      }
    }
    lastStoredDocID++;
  }

  /** Calls StoredFieldsWriter.finishDocument, aborting the
   *  segment if it hits any exception. */
  private void finishStoredFields() throws IOException {
    boolean success = false;
    try {
      storedFieldsWriter.finishDocument();
      success = true;
    } finally {
      if (success == false) {
        docWriter.setAborting();        
      }
    }
  }

  @Override
  public void processDocument(Term delTerm) throws IOException {

    // How many indexed field names we've seen (collapses
    // multiple field instances by the same name):
    int fieldCount = 0;

    long fieldGen = nextFieldGen++;

    // NOTE: we need two passes here, in case there are
    // multi-valued fields, because we must process all
    // instances of a given field at once, since the
    // analyzer is free to reuse TokenStream across fields
    // (i.e., we cannot have more than one TokenStream
    // running "at once"):

    termsHash.startDocument();

    fillStoredFields(docState.docID);
    startStoredFields();

    try {
      for (IndexableField field : docState.doc) {
        fieldCount = processField(field, fieldGen, fieldCount, delTerm);
      }
    } finally {
      if (docWriter.aborting == false) {
        // Finish each indexed field name seen in the document:
        for (int i=0;i<fieldCount;i++) {
          fields[i].finish();
        }
        finishStoredFields();
      }
    }

    boolean success = false;
    try {
      termsHash.finishDocument();
      success = true;
    } finally {
      if (success == false) {
        // Must abort, on the possibility that on-disk term
        // vectors are now corrupt:
        docWriter.setAborting();
      }
    }
  }

  private int processField(IndexableField field, long fieldGen, int fieldCount, Term delTerm) throws IOException {
    String fieldName = field.name();
    IndexableFieldType fieldType = field.fieldType();

    PerField fp = null;

    if (fieldType.indexOptions() == null) {
      throw new NullPointerException("IndexOptions must not be null (field: \"" + fieldName + "\")");
    }

    // Invert indexed fields:
    if (fieldType.indexOptions() != IndexOptions.NONE) {
      
      // if the field omits norms, the boost cannot be indexed.
      if (fieldType.omitNorms() && field.boost() != 1.0f) {
        throw new UnsupportedOperationException("You cannot set an index-time boost: norms are omitted for field '" + field.name() + "'");
      }
      
      fp = getOrAddField(fieldName, fieldType, true);
      boolean first = fp.fieldGen != fieldGen;
      fp.invert(field, first, delTerm);

<<<<<<< HEAD
      if (first) {
        fields[fieldCount++] = fp;
        fp.fieldGen = fieldGen;
      }
    } else {
      verifyUnIndexedFieldType(fieldName, fieldType);
    }

    // Add stored fields:
    if (fieldType.stored()) {
      if (fp == null) {
        fp = getOrAddField(fieldName, fieldType, false);
      }
      if (fieldType.stored()) {
        boolean success = false;
        try {
          storedFieldsWriter.writeField(fp.fieldInfo, field);
          success = true;
        } finally {
          if (!success) {
            docWriter.setAborting();
          }
=======
        DocValuesType dvType = fieldType.docValuesType();
        if (dvType == null) {
          throw new NullPointerException("docValuesType cannot be null (field: \"" + fieldName + "\")");
        }
        if (dvType != DocValuesType.NONE) {
          indexDocValue(fp, dvType, field);
>>>>>>> ca8681a4
        }
      }
    }

    DocValuesType dvType = fieldType.docValueType();
    if (dvType == null) {
      throw new NullPointerException("docValueType cannot be null (field: \"" + fieldName + "\")");
    }
    if (dvType != DocValuesType.NONE) {
      if (fp == null) {
        fp = getOrAddField(fieldName, fieldType, false);
      }
      indexDocValue(fp, dvType, field);
    }
    
    return fieldCount;
  }

  private static void verifyUnIndexedFieldType(String name, IndexableFieldType ft) {
    if (ft.storeTermVectors()) {
      throw new IllegalArgumentException("cannot store term vectors "
                                         + "for a field that is not indexed (field=\"" + name + "\")");
    }
    if (ft.storeTermVectorPositions()) {
      throw new IllegalArgumentException("cannot store term vector positions "
                                         + "for a field that is not indexed (field=\"" + name + "\")");
    }
    if (ft.storeTermVectorOffsets()) {
      throw new IllegalArgumentException("cannot store term vector offsets "
                                         + "for a field that is not indexed (field=\"" + name + "\")");
    }
    if (ft.storeTermVectorPayloads()) {
      throw new IllegalArgumentException("cannot store term vector payloads "
                                         + "for a field that is not indexed (field=\"" + name + "\")");
    }
  }

  /** Called from processDocument to index one field's doc
   *  value */
  private void indexDocValue(PerField fp, DocValuesType dvType, IndexableField field) throws IOException {

    if (fp.fieldInfo.getDocValuesType() == DocValuesType.NONE) {
      // This will throw an exc if the caller tried to
      // change the DV type for the field:
      fieldInfos.globalFieldNumbers.setDocValuesType(fp.fieldInfo.number, fp.fieldInfo.name, dvType);
    }
    fp.fieldInfo.setDocValuesType(dvType);

    int docID = docState.docID;

    switch(dvType) {

      case NUMERIC:
        if (fp.docValuesWriter == null) {
          fp.docValuesWriter = new NumericDocValuesWriter(fp.fieldInfo, bytesUsed);
        }
        ((NumericDocValuesWriter) fp.docValuesWriter).addValue(docID, field.numericDocValue().longValue());
        break;

      case BINARY:
        if (fp.docValuesWriter == null) {
          fp.docValuesWriter = new BinaryDocValuesWriter(fp.fieldInfo, bytesUsed);
        }
        ((BinaryDocValuesWriter) fp.docValuesWriter).addValue(docID, field.binaryDocValue());
        break;

      case SORTED:
        if (fp.docValuesWriter == null) {
          fp.docValuesWriter = new SortedDocValuesWriter(fp.fieldInfo, bytesUsed);
        }
        ((SortedDocValuesWriter) fp.docValuesWriter).addValue(docID, field.binaryDocValue());
        break;
        
      case SORTED_NUMERIC:
        if (fp.docValuesWriter == null) {
          fp.docValuesWriter = new SortedNumericDocValuesWriter(fp.fieldInfo, bytesUsed);
        }
        ((SortedNumericDocValuesWriter) fp.docValuesWriter).addValue(docID, field.numericDocValue().longValue());
        break;

      case SORTED_SET:
        if (fp.docValuesWriter == null) {
          fp.docValuesWriter = new SortedSetDocValuesWriter(fp.fieldInfo, bytesUsed);
        }
        ((SortedSetDocValuesWriter) fp.docValuesWriter).addValue(docID, field.binaryDocValue());
        break;

      default:
        throw new AssertionError("unrecognized DocValues.Type: " + dvType);
    }
  }

  /** Returns a previously created {@link PerField}, or null
   *  if this field name wasn't seen yet. */
  private PerField getPerField(String name) {
    final int hashPos = name.hashCode() & hashMask;
    PerField fp = fieldHash[hashPos];
    while (fp != null && !fp.fieldInfo.name.equals(name)) {
      fp = fp.next;
    }
    return fp;
  }

  /** Returns a previously created {@link PerField},
   *  absorbing the type information from {@link IndexableFieldType},
   *  and creates a new {@link PerField} if this field name
   *  wasn't seen yet. */
  private PerField getOrAddField(String name, IndexableFieldType fieldType, boolean invert) {

    // Make sure we have a PerField allocated
    final int hashPos = name.hashCode() & hashMask;
    PerField fp = fieldHash[hashPos];
    while (fp != null && !fp.fieldInfo.name.equals(name)) {
      fp = fp.next;
    }

    if (fp == null) {
      // First time we are seeing this field in this segment

      FieldInfo fi = fieldInfos.getOrAdd(name);
      // Messy: must set this here because e.g. FreqProxTermsWriterPerField looks at the initial
      // IndexOptions to decide what arrays it must create).  Then, we also must set it in
      // PerField.invert to allow for later downgrading of the index options:
      fi.setIndexOptions(fieldType.indexOptions());
      
      fp = new PerField(fi, invert);
      fp.next = fieldHash[hashPos];
      fieldHash[hashPos] = fp;
      totalFieldCount++;

      // At most 50% load factor:
      if (totalFieldCount >= fieldHash.length/2) {
        rehash();
      }

      if (totalFieldCount > fields.length) {
        PerField[] newFields = new PerField[ArrayUtil.oversize(totalFieldCount, RamUsageEstimator.NUM_BYTES_OBJECT_REF)];
        System.arraycopy(fields, 0, newFields, 0, fields.length);
        fields = newFields;
      }

<<<<<<< HEAD
    } else {
      fp.fieldInfo.update(fieldType);

      // NOTE: messy, but we must do this in case field was first seen w/o being
      // indexed, and now is seen again, this time being indexed:
      if (invert && fp.invertState == null) {
        fp.setInvertState();
      }
=======
    } else if (invert && fp.invertState == null) {
      // Messy: must set this here because e.g. FreqProxTermsWriterPerField looks at the initial
      // IndexOptions to decide what arrays it must create).  Then, we also must set it in
      // PerField.invert to allow for later downgrading of the index options:
      fp.fieldInfo.setIndexOptions(fieldType.indexOptions());
      fp.setInvertState();
>>>>>>> ca8681a4
    }

    return fp;
  }

  /** NOTE: not static: accesses at least docState, termsHash. */
  private final class PerField implements Comparable<PerField> {

    final FieldInfo fieldInfo;
    final Similarity similarity;

    FieldInvertState invertState;
    TermsHashPerField termsHashPerField;
    final LiveUniqueValues uniqueValues;

    // Non-null if this field ever had doc values in this
    // segment:
    DocValuesWriter docValuesWriter;

    /** We use this to know when a PerField is seen for the
     *  first time in the current document. */
    long fieldGen = -1;

    // Used by the hash table
    PerField next;

    // Lazy init'd:
    NormValuesWriter norms;
    
    // reused
    TokenStream tokenStream;

    IndexOptions indexOptions;

    public PerField(FieldInfo fieldInfo, boolean invert) {
      this.fieldInfo = fieldInfo;
      similarity = docState.similarity;
      if (invert) {
        setInvertState();
      }
      uniqueValues = docWriter.writer.getUniqueValues(fieldInfo.name);
    }

    void setInvertState() {
      invertState = new FieldInvertState(fieldInfo.name);
      termsHashPerField = termsHash.addField(invertState, fieldInfo);
      if (fieldInfo.omitsNorms() == false) {
        assert norms == null;
        // Even if no documents actually succeed in setting a norm, we still write norms for this segment:
        norms = new NormValuesWriter(fieldInfo, docState.docWriter.bytesUsed);
      }
    }

    @Override
    public int compareTo(PerField other) {
      return this.fieldInfo.name.compareTo(other.fieldInfo.name);
    }

    public void finish() throws IOException {
      if (fieldInfo.omitsNorms() == false && invertState.length != 0) {
        norms.addValue(docState.docID, similarity.computeNorm(invertState));
      }

      termsHashPerField.finish();
    }

    /** Inverts one field for one document; first is true
     *  if this is the first time we are seeing this field
     *  name in this document. */
    public void invert(IndexableField field, boolean first, Term delTerm) throws IOException {
      if (first) {
        // First time we're seeing this field (indexed) in
        // this document:
        invertState.reset();
      } else if (docState.analyzer != null) {
        // TODO: this "multi-field-ness" (and, Analyzer) should be outside of IW somehow
        invertState.position += docState.analyzer.getPositionIncrementGap(fieldInfo.name);
        invertState.offset += docState.analyzer.getOffsetGap(fieldInfo.name);
      }

      IndexableFieldType fieldType = field.fieldType();

<<<<<<< HEAD
=======
      IndexOptions indexOptions = fieldType.indexOptions();
      fieldInfo.setIndexOptions(indexOptions);

      if (fieldType.omitNorms()) {
        fieldInfo.setOmitsNorms();
      }

      final boolean analyzed = fieldType.tokenized() && docState.analyzer != null;
        
>>>>>>> ca8681a4
      // only bother checking offsets if something will consume them.
      // nocommit can't we do this todo now?
      // TODO: after we fix analyzers, also check if termVectorOffsets will be indexed.
      final boolean checkOffsets = indexOptions == IndexOptions.DOCS_AND_FREQS_AND_POSITIONS_AND_OFFSETS;

      /*
       * To assist people in tracking down problems in analysis components, we wish to write the field name to the infostream
       * when we fail. We expect some caller to eventually deal with the real exception, so we don't want any 'catch' clauses,
       * but rather a finally that takes note of the problem.
       */
      boolean aborting = false;
      boolean succeededInProcessingField = false;
      try (TokenStream stream = tokenStream = field.tokenStream(docState.analyzer, tokenStream)) {
        // reset the TokenStream to the first token
        stream.reset();
        invertState.setAttributeSource(stream);
        termsHashPerField.start(field, first);

        while (stream.incrementToken()) {

          // If we hit an exception in stream.next below
          // (which is fairly common, e.g. if analyzer
          // chokes on a given document), then it's
          // non-aborting and (above) this one document
          // will be marked as deleted, but still
          // consume a docID since we will have already
          // written some if its postings into our RAM buffer.

          int posIncr = invertState.posIncrAttribute.getPositionIncrement();
          invertState.position += posIncr;
          if (invertState.position < invertState.lastPosition) {
            if (posIncr == 0) {
              throw new IllegalArgumentException("first position increment must be > 0 (got 0) for field '" + field.name() + "'");
            }
            throw new IllegalArgumentException("position increments (and gaps) must be >= 0 (got " + posIncr + ") for field '" + field.name() + "'");
          }
          invertState.lastPosition = invertState.position;
          if (posIncr == 0) {
            invertState.numOverlap++;
          }
              
          if (checkOffsets) {
            int startOffset = invertState.offset + invertState.offsetAttribute.startOffset();
            int endOffset = invertState.offset + invertState.offsetAttribute.endOffset();
            if (startOffset < invertState.lastStartOffset || endOffset < startOffset) {
              throw new IllegalArgumentException("startOffset must be non-negative, and endOffset must be >= startOffset, and offsets must not go backwards "
                                                 + "startOffset=" + startOffset + ",endOffset=" + endOffset + ",lastStartOffset=" + invertState.lastStartOffset + " for field '" + field.name() + "'");
            }
            invertState.lastStartOffset = startOffset;
          }

          invertState.length++;
          if (invertState.length < 0) {
            throw new IllegalArgumentException("too many tokens in field '" + field.name() + "'");
          }
          //System.out.println("  term=" + invertState.termAttribute);

          // If we hit an exception in here, we abort
          // all buffered documents since the last
          // flush, on the likelihood that the
          // internal state of the terms hash is now
          // corrupt and should not be flushed to a
          // new segment:
          aborting = true;
          termsHashPerField.add();
          aborting = false;

          // maybe low-schema should know "isUnique"?

          if (uniqueValues != null) {
            BytesRef token = BytesRef.deepCopyOf(invertState.termAttribute.getBytesRef());
            // nocommit must force reopen if too many values added, account for RAM, etc.
            if (uniqueValues.add(token) == false &&
                (delTerm == null ||
                 delTerm.field().equals(field.name()) == false ||
                 delTerm.bytes().equals(token) == false)) {
              // Unique constraint violated; document will be marked deleted above:
              throw new NotUniqueException(field.name(), token);
            }
            if (stream.incrementToken() != false) {
              throw new IllegalArgumentException("field \"" + field.name() + "\": unique fields must have a single token");
            }
          }
        }

        // trigger streams to perform end-of-stream operations
        stream.end();

        // TODO: maybe add some safety? then again, its already checked 
        // when we come back around to the field...
        invertState.position += invertState.posIncrAttribute.getPositionIncrement();
        invertState.offset += invertState.offsetAttribute.endOffset();

        /* if there is an exception coming through, we won't set this to true here:*/
        succeededInProcessingField = true;
      } catch (MaxBytesLengthExceededException e) {
        aborting = false;
        byte[] prefix = new byte[30];
        BytesRef bigTerm = invertState.termAttribute.getBytesRef();
        System.arraycopy(bigTerm.bytes, bigTerm.offset, prefix, 0, 30);
        String msg = "Document contains at least one immense term in field=\"" + fieldInfo.name + "\" (whose UTF8 encoding is longer than the max length " + DocumentsWriterPerThread.MAX_TERM_LENGTH_UTF8 + "), all of which were skipped.  Please correct the analyzer to not produce such terms.  The prefix of the first immense term is: '" + Arrays.toString(prefix) + "...', original message: " + e.getMessage();
        if (docState.infoStream.isEnabled("IW")) {
          docState.infoStream.message("IW", "ERROR: " + msg);
        }
        // Document will be deleted above:
        throw new IllegalArgumentException(msg, e);
      } finally {
        if (succeededInProcessingField == false && aborting) {
          docState.docWriter.setAborting();
        }

        if (!succeededInProcessingField && docState.infoStream.isEnabled("DW")) {
          docState.infoStream.message("DW", "An exception was thrown while processing field " + fieldInfo.name);
        }
      }

      invertState.boost *= field.boost();
    }
  }
}<|MERGE_RESOLUTION|>--- conflicted
+++ resolved
@@ -356,7 +356,6 @@
       boolean first = fp.fieldGen != fieldGen;
       fp.invert(field, first, delTerm);
 
-<<<<<<< HEAD
       if (first) {
         fields[fieldCount++] = fp;
         fp.fieldGen = fieldGen;
@@ -379,19 +378,11 @@
           if (!success) {
             docWriter.setAborting();
           }
-=======
-        DocValuesType dvType = fieldType.docValuesType();
-        if (dvType == null) {
-          throw new NullPointerException("docValuesType cannot be null (field: \"" + fieldName + "\")");
-        }
-        if (dvType != DocValuesType.NONE) {
-          indexDocValue(fp, dvType, field);
->>>>>>> ca8681a4
-        }
-      }
-    }
-
-    DocValuesType dvType = fieldType.docValueType();
+        }
+      }
+    }
+
+    DocValuesType dvType = fieldType.docValuesType();
     if (dvType == null) {
       throw new NullPointerException("docValueType cannot be null (field: \"" + fieldName + "\")");
     }
@@ -528,23 +519,17 @@
         fields = newFields;
       }
 
-<<<<<<< HEAD
     } else {
-      fp.fieldInfo.update(fieldType);
+      // Messy: must set this here because e.g. FreqProxTermsWriterPerField looks at the initial
+      // IndexOptions to decide what arrays it must create).  Then, we also must set it in
+      // PerField.invert to allow for later downgrading of the index options:
+      fp.fieldInfo.setIndexOptions(fieldType.indexOptions());
 
       // NOTE: messy, but we must do this in case field was first seen w/o being
       // indexed, and now is seen again, this time being indexed:
       if (invert && fp.invertState == null) {
         fp.setInvertState();
       }
-=======
-    } else if (invert && fp.invertState == null) {
-      // Messy: must set this here because e.g. FreqProxTermsWriterPerField looks at the initial
-      // IndexOptions to decide what arrays it must create).  Then, we also must set it in
-      // PerField.invert to allow for later downgrading of the index options:
-      fp.fieldInfo.setIndexOptions(fieldType.indexOptions());
-      fp.setInvertState();
->>>>>>> ca8681a4
     }
 
     return fp;
@@ -627,8 +612,6 @@
 
       IndexableFieldType fieldType = field.fieldType();
 
-<<<<<<< HEAD
-=======
       IndexOptions indexOptions = fieldType.indexOptions();
       fieldInfo.setIndexOptions(indexOptions);
 
@@ -636,9 +619,6 @@
         fieldInfo.setOmitsNorms();
       }
 
-      final boolean analyzed = fieldType.tokenized() && docState.analyzer != null;
-        
->>>>>>> ca8681a4
       // only bother checking offsets if something will consume them.
       // nocommit can't we do this todo now?
       // TODO: after we fix analyzers, also check if termVectorOffsets will be indexed.

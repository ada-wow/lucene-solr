--- conflicted
+++ resolved
@@ -237,13 +237,9 @@
           final ShardRequestTracker shardRequestTracker = ocmh.asyncRequestTracker(asyncId);
           shardRequestTracker.sendShardRequest(parentShardLeader.getNodeName(), params, shardHandler);
           SimpleOrderedMap<Object> getRangesResults = new SimpleOrderedMap<>();
-<<<<<<< HEAD
           String msgOnError = "SPLITSHARD failed to invoke SPLIT.getRanges core admin command";
           shardRequestTracker.processResponses(getRangesResults, shardHandler, true, msgOnError);
           handleFailureOnAsyncRequest(results, msgOnError);
-=======
-          shardRequestTracker.processResponses(getRangesResults, shardHandler, true, "SPLITSHARD failed to invoke SPLIT.getRanges core admin command");
->>>>>>> fe17c813
 
           // Extract the recommended splits from the shard response (if it exists)
           // example response: getRangesResults={success={127.0.0.1:62086_solr={responseHeader={status=0,QTime=1},ranges=10-20,3a-3f}}}
@@ -264,12 +260,7 @@
 
 
       t = timings.sub("fillRanges");
-<<<<<<< HEAD
-
-      String rangesStr = fillRanges(ocmh.cloudManager, message, collection, parentSlice, subRanges, subSlices, subShardNames, firstNrtReplica);
-=======
       String rangesStr = fillRanges(ocmh.cloudManager, message, collection, parentSlice, subRanges, subSlices, subShardNames, subReplicaType);
->>>>>>> fe17c813
       t.stop();
 
       boolean oldShardsDeleted = false;
